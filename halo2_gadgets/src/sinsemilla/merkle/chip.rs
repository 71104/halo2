--- conflicted
+++ resolved
@@ -11,14 +11,10 @@
 
 use crate::{
     sinsemilla::{primitives as sinsemilla, MessagePiece},
-<<<<<<< HEAD
-    utilities::{lookup_range_check::PallasLookupRC, RangeConstrained},
-=======
     utilities::{
-        lookup_range_check::{PallasLookup, PallasLookupConfig},
+        lookup_range_check::{PallasLookupRC, PallasLookupRC10b},
         RangeConstrained,
     },
->>>>>>> 5414d952
     {
         ecc::FixedPoints,
         sinsemilla::{
@@ -35,7 +31,7 @@
 
 /// Configuration for the `MerkleChip` implementation.
 #[derive(Clone, Debug, PartialEq, Eq)]
-pub struct MerkleConfig<Hash, Commit, Fixed, Lookup = PallasLookupConfig>
+pub struct MerkleConfig<Hash, Commit, Fixed, Lookup = PallasLookupRC10b>
 where
     Hash: HashDomains<pallas::Affine>,
     Fixed: FixedPoints<pallas::Affine>,
@@ -59,7 +55,7 @@
 /// This chip does **NOT** constrain `left⋆` and `right⋆` to be canonical encodings of
 /// `left` and `right`.
 #[derive(Clone, Debug, PartialEq, Eq)]
-pub struct MerkleChip<Hash, Commit, Fixed, Lookup = PallasLookupConfig>
+pub struct MerkleChip<Hash, Commit, Fixed, Lookup = PallasLookupRC10b>
 where
     Hash: HashDomains<pallas::Affine>,
     Fixed: FixedPoints<pallas::Affine>,
