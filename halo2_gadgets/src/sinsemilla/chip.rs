//! Chip implementations for the Sinsemilla gadgets.

use super::{
    message::{Message, MessagePiece},
    primitives as sinsemilla, CommitDomains, HashDomains, SinsemillaInstructions,
};
use crate::{
    ecc::{
        chip::{DoubleAndAdd, NonIdentityEccPoint},
        FixedPoints,
    },
<<<<<<< HEAD
    utilities::lookup_range_check::PallasLookupRC,
=======
    utilities::lookup_range_check::{PallasLookup, PallasLookupConfig},
>>>>>>> 5414d952
};
use std::marker::PhantomData;

use halo2_proofs::{
    circuit::{AssignedCell, Chip, Layouter, Value},
    plonk::{
        Advice, Column, ConstraintSystem, Constraints, Error, Expression, Fixed, Selector,
        TableColumn, VirtualCells,
    },
    poly::Rotation,
};
use pasta_curves::pallas;

mod generator_table;
use generator_table::GeneratorTableConfig;

mod hash_to_point;

/// Configuration for the Sinsemilla hash chip
#[derive(Eq, PartialEq, Clone, Debug)]
pub struct SinsemillaConfig<Hash, Commit, F, Lookup = PallasLookupConfig>
where
    Hash: HashDomains<pallas::Affine>,
    F: FixedPoints<pallas::Affine>,
    Commit: CommitDomains<pallas::Affine, F, Hash>,
    Lookup: PallasLookupRC,
{
    /// Binary selector used in lookup argument and in the body of the Sinsemilla hash.
    q_sinsemilla1: Selector,
    /// Non-binary selector used in lookup argument and in the body of the Sinsemilla hash.
    q_sinsemilla2: Column<Fixed>,
    /// q_sinsemilla2 is used to define a synthetic selector,
    ///         q_sinsemilla3 = (q_sinsemilla2) ⋅ (q_sinsemilla2 - 1)
    /// Simple selector used to constrain hash initialization to be consistent with
    /// the y-coordinate of the domain $Q$.
    q_sinsemilla4: Selector,
    /// Fixed column used to load the y-coordinate of the domain $Q$.
    fixed_y_q: Column<Fixed>,
    /// Logic specific to merged double-and-add.
    double_and_add: DoubleAndAdd,
    /// Advice column used to load the message.
    bits: Column<Advice>,
    /// Advice column used to witness message pieces. This may or may not be the same
    /// column as `bits`.
    witness_pieces: Column<Advice>,
    /// The lookup table where $(\mathsf{idx}, x_p, y_p)$ are loaded for the $2^K$
    /// generators of the Sinsemilla hash.
    pub(super) generator_table: GeneratorTableConfig,
    /// An advice column configured to perform lookup range checks.
    lookup_config: Lookup,
    _marker: PhantomData<(Hash, Commit, F)>,
}

impl<Hash, Commit, F, Lookup> SinsemillaConfig<Hash, Commit, F, Lookup>
where
    Hash: HashDomains<pallas::Affine>,
    F: FixedPoints<pallas::Affine>,
    Commit: CommitDomains<pallas::Affine, F, Hash>,
    Lookup: PallasLookupRC,
{
    /// Returns an array of all advice columns in this config, in arbitrary order.
    pub(super) fn advices(&self) -> [Column<Advice>; 5] {
        [
            self.double_and_add.x_a,
            self.double_and_add.x_p,
            self.bits,
            self.double_and_add.lambda_1,
            self.double_and_add.lambda_2,
        ]
    }

    /// Returns the lookup range check config used in this config.
    pub fn lookup_config(&self) -> Lookup {
        self.lookup_config
    }

    /// Derives the expression `q_s3 = (q_s2) * (q_s2 - 1)`.
    fn q_s3(&self, meta: &mut VirtualCells<pallas::Base>) -> Expression<pallas::Base> {
        let one = Expression::Constant(pallas::Base::one());
        let q_s2 = meta.query_fixed(self.q_sinsemilla2);
        q_s2.clone() * (q_s2 - one)
    }
}

/// A chip that implements 10-bit Sinsemilla using a lookup table and 5 advice columns.
///
/// [Chip description](https://zcash.github.io/halo2/design/gadgets/sinsemilla.html#plonk--halo-2-constraints).
#[derive(Eq, PartialEq, Clone, Debug)]
pub struct SinsemillaChip<Hash, Commit, Fixed, Lookup = PallasLookupConfig>
where
    Hash: HashDomains<pallas::Affine>,
    Fixed: FixedPoints<pallas::Affine>,
    Commit: CommitDomains<pallas::Affine, Fixed, Hash>,
    Lookup: PallasLookupRC,
{
    config: SinsemillaConfig<Hash, Commit, Fixed, Lookup>,
}

impl<Hash, Commit, Fixed, Lookup> Chip<pallas::Base> for SinsemillaChip<Hash, Commit, Fixed, Lookup>
where
    Hash: HashDomains<pallas::Affine>,
    Fixed: FixedPoints<pallas::Affine>,
    Commit: CommitDomains<pallas::Affine, Fixed, Hash>,
    Lookup: PallasLookupRC,
{
    type Config = SinsemillaConfig<Hash, Commit, Fixed, Lookup>;
    type Loaded = ();

    fn config(&self) -> &Self::Config {
        &self.config
    }

    fn loaded(&self) -> &Self::Loaded {
        &()
    }
}

impl<Hash, Commit, F, Lookup> SinsemillaChip<Hash, Commit, F, Lookup>
where
    Hash: HashDomains<pallas::Affine>,
    F: FixedPoints<pallas::Affine>,
    Commit: CommitDomains<pallas::Affine, F, Hash>,
    Lookup: PallasLookupRC,
{
    /// Reconstructs this chip from the given config.
    pub fn construct(config: <Self as Chip<pallas::Base>>::Config) -> Self {
        Self { config }
    }

    /// Loads the lookup table required by this chip into the circuit.
    pub fn load(
        config: SinsemillaConfig<Hash, Commit, F, Lookup>,
        layouter: &mut impl Layouter<pallas::Base>,
    ) -> Result<<Self as Chip<pallas::Base>>::Loaded, Error> {
        // Load the lookup table.

        config.generator_table.load(layouter)
    }

    /// # Side-effects
    ///
    /// All columns in `advices` and will be equality-enabled.
    #[allow(clippy::too_many_arguments)]
    #[allow(non_snake_case)]
    pub fn configure(
        meta: &mut ConstraintSystem<pallas::Base>,
        advices: [Column<Advice>; 5],
        witness_pieces: Column<Advice>,
        fixed_y_q: Column<Fixed>,
        lookup: (TableColumn, TableColumn, TableColumn),
        range_check: Lookup,
    ) -> <Self as Chip<pallas::Base>>::Config {
        // create SinsemillaConfig
        let config = Self::create_config(
            meta,
            advices,
            witness_pieces,
            fixed_y_q,
            lookup,
            range_check,
        );

        Self::create_initial_y_q_gate(meta, &config);

        Self::create_sinsemilla_gate(meta, &config);

        config
    }

    pub(crate) fn create_config(
        meta: &mut ConstraintSystem<pallas::Base>,
        advices: [Column<Advice>; 5],
        witness_pieces: Column<Advice>,
        fixed_y_q: Column<Fixed>,
        lookup: (TableColumn, TableColumn, TableColumn),
        range_check: Lookup,
    ) -> <Self as Chip<pallas::Base>>::Config {
        // Enable equality on all advice columns
        for advice in advices.iter() {
            meta.enable_equality(*advice);
        }

        let config = SinsemillaConfig::<Hash, Commit, F, Lookup> {
            q_sinsemilla1: meta.complex_selector(),
            q_sinsemilla2: meta.fixed_column(),
            q_sinsemilla4: meta.selector(),
            fixed_y_q,
            double_and_add: DoubleAndAdd {
                x_a: advices[0],
                x_p: advices[1],
                lambda_1: advices[3],
                lambda_2: advices[4],
            },
            bits: advices[2],
            witness_pieces,
            generator_table: GeneratorTableConfig {
                table_idx: lookup.0,
                table_x: lookup.1,
                table_y: lookup.2,
            },
            lookup_config: range_check,
            _marker: PhantomData,
        };

        // Set up lookup argument
        GeneratorTableConfig::configure(meta, config.clone());

        config
    }

    /// Assign y_q to a fixed column
    #[allow(non_snake_case)]
    fn create_initial_y_q_gate(
        meta: &mut ConstraintSystem<pallas::Base>,
        config: &SinsemillaConfig<Hash, Commit, F, Lookup>,
    ) {
        let two = pallas::Base::from(2);

        // Y_A = (lambda_1 + lambda_2) * (x_a - x_r)
        let Y_A = |meta: &mut VirtualCells<pallas::Base>, rotation| {
            config.double_and_add.Y_A(meta, rotation)
        };

        // Check that the initial x_A, x_P, lambda_1, lambda_2 are consistent with y_Q.
        // https://p.z.cash/halo2-0.1:sinsemilla-constraints?partial
        meta.create_gate("Initial y_Q", |meta| {
            let q_s4 = meta.query_selector(config.q_sinsemilla4);
            let y_q = meta.query_fixed(config.fixed_y_q);

            // Y_A = (lambda_1 + lambda_2) * (x_a - x_r)
            let Y_A_cur = Y_A(meta, Rotation::cur());

            // 2 * y_q - Y_{A,0} = 0
            let init_y_q_check = y_q * two - Y_A_cur;

            Constraints::with_selector(q_s4, Some(("init_y_q_check", init_y_q_check)))
        });
    }

    #[allow(non_snake_case)]
    pub(crate) fn create_sinsemilla_gate(
        meta: &mut ConstraintSystem<pallas::Base>,
        config: &SinsemillaConfig<Hash, Commit, F, Lookup>,
    ) {
        let two = pallas::Base::from(2);

        // Closures for expressions that are derived multiple times
        // x_r = lambda_1^2 - x_a - x_p
        let x_r = |meta: &mut VirtualCells<pallas::Base>, rotation| {
            config.double_and_add.x_r(meta, rotation)
        };

        // Y_A = (lambda_1 + lambda_2) * (x_a - x_r)
        let Y_A = |meta: &mut VirtualCells<pallas::Base>, rotation| {
            config.double_and_add.Y_A(meta, rotation)
        };

        // https://p.z.cash/halo2-0.1:sinsemilla-constraints?partial
        meta.create_gate("Sinsemilla gate", |meta| {
            let q_s1 = meta.query_selector(config.q_sinsemilla1);
            let q_s3 = config.q_s3(meta);

            let lambda_1_next = meta.query_advice(config.double_and_add.lambda_1, Rotation::next());
            let lambda_2_cur = meta.query_advice(config.double_and_add.lambda_2, Rotation::cur());
            let x_a_cur = meta.query_advice(config.double_and_add.x_a, Rotation::cur());
            let x_a_next = meta.query_advice(config.double_and_add.x_a, Rotation::next());

            // x_r = lambda_1^2 - x_a_cur - x_p
            let x_r = x_r(meta, Rotation::cur());

            // Y_A = (lambda_1 + lambda_2) * (x_a - x_r)
            let Y_A_cur = Y_A(meta, Rotation::cur());

            // Y_A = (lambda_1 + lambda_2) * (x_a - x_r)
            let Y_A_next = Y_A(meta, Rotation::next());

            // lambda2^2 - (x_a_next + x_r + x_a_cur) = 0
            let secant_line =
                lambda_2_cur.clone().square() - (x_a_next.clone() + x_r + x_a_cur.clone());

            // lhs - rhs = 0, where
            //    - lhs = 4 * lambda_2_cur * (x_a_cur - x_a_next)
            //    - rhs = (2 * Y_A_cur + (2 - q_s3) * Y_A_next + 2 * q_s3 * y_a_final)
            let y_check = {
                // lhs = 4 * lambda_2_cur * (x_a_cur - x_a_next)
                let lhs = lambda_2_cur * pallas::Base::from(4) * (x_a_cur - x_a_next);

                // rhs = 2 * Y_A_cur + (2 - q_s3) * Y_A_next + 2 * q_s3 * y_a_final
                let rhs = {
                    // y_a_final is assigned to the lambda1 column on the next offset.
                    let y_a_final = lambda_1_next;

                    Y_A_cur * two
                        + (Expression::Constant(two) - q_s3.clone()) * Y_A_next
                        + q_s3 * two * y_a_final
                };
                lhs - rhs
            };

            Constraints::with_selector(q_s1, [("Secant line", secant_line), ("y check", y_check)])
        });
    }
}

// Implement `SinsemillaInstructions` for `SinsemillaChip`
impl<Hash, Commit, F, Lookup>
    SinsemillaInstructions<pallas::Affine, { sinsemilla::K }, { sinsemilla::C }>
    for SinsemillaChip<Hash, Commit, F, Lookup>
where
    Hash: HashDomains<pallas::Affine>,
    F: FixedPoints<pallas::Affine>,
    Commit: CommitDomains<pallas::Affine, F, Hash>,
    Lookup: PallasLookupRC,
{
    type CellValue = AssignedCell<pallas::Base, pallas::Base>;

    type Message = Message<pallas::Base, { sinsemilla::K }, { sinsemilla::C }>;
    type MessagePiece = MessagePiece<pallas::Base, { sinsemilla::K }>;

    type RunningSum = Vec<Self::CellValue>;

    type X = AssignedCell<pallas::Base, pallas::Base>;
    type NonIdentityPoint = NonIdentityEccPoint;
    type FixedPoints = F;

    type HashDomains = Hash;
    type CommitDomains = Commit;

    fn witness_message_piece(
        &self,
        mut layouter: impl Layouter<pallas::Base>,
        field_elem: Value<pallas::Base>,
        num_words: usize,
    ) -> Result<Self::MessagePiece, Error> {
        let config = self.config().clone();

        let cell = layouter.assign_region(
            || "witness message piece",
            |mut region| {
                region.assign_advice(
                    || "witness message piece",
                    config.witness_pieces,
                    0,
                    || field_elem,
                )
            },
        )?;
        Ok(MessagePiece::new(cell, num_words))
    }

    #[allow(non_snake_case)]
    #[allow(clippy::type_complexity)]
    fn hash_to_point(
        &self,
        mut layouter: impl Layouter<pallas::Base>,
        Q: pallas::Affine,
        message: Self::Message,
    ) -> Result<(Self::NonIdentityPoint, Vec<Self::RunningSum>), Error> {
        layouter.assign_region(
            || "hash_to_point",
            |mut region| self.hash_message(&mut region, Q, &message),
        )
    }

    fn extract(point: &Self::NonIdentityPoint) -> Self::X {
        point.x()
    }
}<|MERGE_RESOLUTION|>--- conflicted
+++ resolved
@@ -9,11 +9,7 @@
         chip::{DoubleAndAdd, NonIdentityEccPoint},
         FixedPoints,
     },
-<<<<<<< HEAD
-    utilities::lookup_range_check::PallasLookupRC,
-=======
-    utilities::lookup_range_check::{PallasLookup, PallasLookupConfig},
->>>>>>> 5414d952
+    utilities::lookup_range_check::{PallasLookupRC, PallasLookupRC10b},
 };
 use std::marker::PhantomData;
 
@@ -34,7 +30,7 @@
 
 /// Configuration for the Sinsemilla hash chip
 #[derive(Eq, PartialEq, Clone, Debug)]
-pub struct SinsemillaConfig<Hash, Commit, F, Lookup = PallasLookupConfig>
+pub struct SinsemillaConfig<Hash, Commit, F, Lookup = PallasLookupRC10b>
 where
     Hash: HashDomains<pallas::Affine>,
     F: FixedPoints<pallas::Affine>,
@@ -102,7 +98,7 @@
 ///
 /// [Chip description](https://zcash.github.io/halo2/design/gadgets/sinsemilla.html#plonk--halo-2-constraints).
 #[derive(Eq, PartialEq, Clone, Debug)]
-pub struct SinsemillaChip<Hash, Commit, Fixed, Lookup = PallasLookupConfig>
+pub struct SinsemillaChip<Hash, Commit, Fixed, Lookup = PallasLookupRC10b>
 where
     Hash: HashDomains<pallas::Affine>,
     Fixed: FixedPoints<pallas::Affine>,
