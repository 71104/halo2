--- conflicted
+++ resolved
@@ -2,13 +2,9 @@
 use super::H_BASE;
 
 use crate::utilities::{
-<<<<<<< HEAD
-    bitrange_subset, bool_check, lookup_range_check::PallasLookupRC, range_check,
-=======
     bitrange_subset, bool_check,
-    lookup_range_check::{PallasLookup, PallasLookupConfig},
+    lookup_range_check::{PallasLookupRC, PallasLookupRC10b},
     range_check,
->>>>>>> 5414d952
 };
 
 use group::ff::PrimeField;
@@ -22,11 +18,7 @@
 use std::convert::TryInto;
 
 #[derive(Clone, Debug, Eq, PartialEq)]
-<<<<<<< HEAD
-pub struct Config<Fixed: FixedPoints<pallas::Affine>, Lookup: PallasLookupRC> {
-=======
-pub struct Config<Fixed: FixedPoints<pallas::Affine>, Lookup: PallasLookup = PallasLookupConfig> {
->>>>>>> 5414d952
+pub struct Config<Fixed: FixedPoints<pallas::Affine>, Lookup: PallasLookupRC = PallasLookupRC10b> {
     q_mul_fixed_base_field: Selector,
     canon_advices: [Column<Advice>; 3],
     lookup_config: Lookup,
