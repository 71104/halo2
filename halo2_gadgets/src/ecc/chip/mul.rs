--- conflicted
+++ resolved
@@ -1,10 +1,6 @@
 use super::{add, EccPoint, NonIdentityEccPoint, ScalarVar, T_Q};
 use crate::utilities::{
-<<<<<<< HEAD
-    lookup_range_check::PallasLookupRC,
-=======
-    lookup_range_check::{PallasLookup, PallasLookupConfig},
->>>>>>> 5414d952
+    lookup_range_check::{PallasLookupRC, PallasLookupRC10b},
     {bool_check, ternary},
 };
 use std::{
@@ -50,11 +46,7 @@
 const COMPLETE_RANGE: Range<usize> = INCOMPLETE_LEN..(INCOMPLETE_LEN + NUM_COMPLETE_BITS);
 
 #[derive(Copy, Clone, Debug, Eq, PartialEq)]
-<<<<<<< HEAD
-pub struct Config<Lookup: PallasLookupRC> {
-=======
-pub struct Config<Lookup: PallasLookup = PallasLookupConfig> {
->>>>>>> 5414d952
+pub struct Config<Lookup: PallasLookupRC = PallasLookupRC10b> {
     // Selector used to check switching logic on LSB
     q_mul_lsb: Selector,
     // Configuration used in complete addition
